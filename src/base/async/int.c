#include <stdio.h>
#include <string.h>
#include <ctype.h>
#include <termios.h>
#include <unistd.h>
#include <stdlib.h>
#include <time.h>
#include <sys/times.h>
#include <sys/time.h>
#include <sys/types.h>
#include <signal.h>
#include <sys/wait.h>
#include <errno.h>

#include "config.h"
#include "version.h"

#include "emu.h"
#include "serial.h"
#include "memory.h"
#include "timers.h"
#include "mouse.h"
#include "disks.h"
#include "bios.h"
#include "iodev.h"
#include "pic.h"
#include "lpt.h"
#include "bitops.h"
#include "hma.h"
#include "xms.h"
#include "int.h"
#include "dos2linux.h"
#include "video.h"
#include "priv.h"
#include "doshelpers.h"
#include "plugin_config.h"
#include "utilities.h"
#include "redirect.h"
#include "pci.h"
#include "joystick.h"
#include "aspi.h"
#include "vgaemu.h"
#include "hlt.h"
#include "coopth.h"
#include "mhpdbg.h"
#include "ipx.h"
#ifdef X86_EMULATOR
#include "cpu-emu.h"
#endif

#include "dpmi.h"

#include "keyb_server.h"

#undef  DEBUG_INT1A

#if WINDOWS_HACKS
int win31_mode;
#endif

static char win31_title[256];

static void dos_post_boot(void);
static int post_boot;
static int int2x_hooked;

static int int33(void);

typedef int interrupt_function_t(void);
static interrupt_function_t *interrupt_function[0x100];

/* set:
   0 when DOS boots (drives not redirected)
   1 when the first open/exec call happens via int21 (drives redirected)
   2 when DOS tries to open config.sys or equivalent (drives not redirected)
   3 final state: drives redirected
 */
int redir_state = 0;

static char title_hint[9] = "";
static char title_current[TITLE_APPNAME_MAXLEN];
static int can_change_title = 0;
static u_short hlt_off, iret_hlt_off;
static int int_tid, int_rvc_tid;

u_short INT_OFF(u_char i)
{
    return (0xc000 + i + hlt_off);
}

static void set_iret(void)
{
  unsigned int ssp, sp;
  u_short flgs;
  u_int mask = TF_MASK | NT_MASK | IF_MASK | VIF_MASK;
  REG(cs) = BIOS_HLT_BLK_SEG;
  LWORD(eip) = iret_hlt_off;

  ssp = SEGOFF2LINEAR(REG(ss), 0);
  sp = LWORD(esp) + 4;
  flgs = popw(ssp, sp);
  REG(eflags) = ((REG(eflags) & mask) | (flgs & ~mask));
}

void jmp_to(int cs, int ip)
{
  REG(cs) = cs;
  REG(eip) = ip;
}

static void change_window_title(char *title)
{
   if (Video->change_config)
      Video->change_config(CHG_TITLE_APPNAME, title);
}

static void kill_time(long usecs) {
   hitimer_t t_start;

   t_start = GETusTIME(0);
   while (GETusTIME(0) - t_start < usecs) {
	_set_IF();
	coopth_wait();
	clear_IF();
   }
}

static void mbr_jmp(void *arg)
{
   unsigned offs = (long)arg;
   fake_iret();
   LWORD(esp) = 0x7c00;
   LWORD(cs)  = LWORD(ds) = LWORD(es) = LWORD(ss) = 0;
   LWORD(edi) = 0x7dfe;
   LWORD(eip) = 0x7c00;
   LWORD(ebp) = LWORD(esi) = offs;
}

static void process_master_boot_record(void)
{
  /* Ok, _we_ do the MBR code in 32-bit C code,
   * so this obviously is _not_ stolen from any DOS code ;-)
   *
   * Now, what _does_ the original MSDOS MBR?
   * 1. It sets DS,ES,SS to zero
   * 2. It sets the stack pinter to just below the loaded MBR (SP=0x7c00)
   * 3. It moves itself down to 0:0x600
   * 4. It searches for a partition having the bootflag set (=0x80)
   * 5. It loads the bootsector of this partition to 0:0x7c00
   * 6. It does a long jump to 0:0x7c00, with following registers set:
   *    DS,ES,SS = 0
   *    BP,SI pointing to the partition entry within 0:600 MBR
   *    DI = 0x7dfe
   */
   struct partition {
     unsigned char bootflag;
     unsigned char start_head;
     unsigned char start_sector;
     unsigned char start_track;
     unsigned char OS_type;
     unsigned char end_head;
     unsigned char end_sector;
     unsigned char end_track;
     unsigned int num_sect_preceding;
     unsigned int num_sectors;
   } __attribute__((packed));
   struct mbr {
     char code[0x1be];
     struct partition partition[4];
     unsigned short bootmagic;
   } __attribute__((packed));
   struct mbr *mbr = LOWMEM(0x600);
   struct mbr *bootrec = LOWMEM(0x7c00);
   int i;
   unsigned offs;

   memcpy(mbr, bootrec, 0x200);	/* move the mbr down */

   for (i=0; i<4; i++) {
     if (mbr->partition[i].bootflag == 0x80) break;
   }
   if (i >=4) {
     /* aiee... no bootflags sets */
     p_dos_str("\n\rno bootflag set, Leaving DOS...\n\r");
     leavedos(99);
   }
   LO(dx) = 0x80;  /* drive C:, DOS boots only from C: */
   HI(dx) = mbr->partition[i].start_head;
   LO(cx) = mbr->partition[i].start_sector;
   HI(cx) = mbr->partition[i].start_track;
   LWORD(eax) = 0x0201;  /* read one sector */
   LWORD(ebx) = 0x7c00;  /* target offset, ES is 0 */
   do_int_call_back(0x13);
   if ((REG(eflags) & CF) || (bootrec->bootmagic != 0xaa55)) {
     /* error while booting */
     p_dos_str("\n\rerror on reading bootsector, Leaving DOS...\n\r");
     leavedos(99);
   }

   offs = 0x600 + offsetof(struct mbr, partition[i]);
   coopth_set_post_handler(mbr_jmp, (void *)(long)offs);
}

static int inte6(void)
{
  int ret = dos_helper();
  return ret;
}

/* returns 1 if dos_helper() handles it, 0 otherwise */
/* dos helper and mfs startup (was 0xfe) */
int dos_helper(void)
{
  switch (LO(ax)) {
  case DOS_HELPER_DOSEMU_CHECK:			/* Linux dosemu installation test */
    LWORD(eax) = 0xaa55;
    LWORD(ebx) = VERSION * 0x100 + SUBLEVEL; /* major version 0.49 -> 0049 */
    /* The patch level in the form n.n is a float...
     * ...we let GCC at compiletime translate it to 0xHHLL, HH=major, LL=minor.
     * This way we avoid usage of float instructions.
     */
    LWORD(ecx) = REVISION;
    LWORD(edx) = (config.X)? 0x1:0;  /* Return if running under X */
    g_printf("WARNING: dosemu installation check\n");
    show_regs(__FILE__, __LINE__);
    break;

  case DOS_HELPER_SHOW_REGS:     /* SHOW_REGS */
    show_regs(__FILE__, __LINE__);
    break;

  case DOS_HELPER_SHOW_INTS:	/* SHOW INTS, BH-BL */
    show_ints(HI(bx), LO(bx));
    break;

  case DOS_HELPER_PRINT_STRING:	/* PRINT STRING ES:DX */
    g_printf("DOS likes us to print a string\n");
    ds_printf("DOS to EMU: \"%s\"\n",SEG_ADR((char *), es, dx));
    break;



  case DOS_HELPER_ADJUST_IOPERMS:  /* SET IOPERMS: bx=start, cx=range,
				   carry set for get, clear for release */
  {
    int cflag = LWORD(eflags) & CF ? 1 : 0;

    i_printf("I/O perms: 0x%04x 0x%04x %d\n", LWORD(ebx), LWORD(ecx), cflag);
    if (set_ioperm(LWORD(ebx), LWORD(ecx), cflag)) {
      error("SET_IOPERMS request failed!!\n");
      CARRY;			/* failure */
    } else {
      if (cflag)
	warn("WARNING! DOS can now access I/O ports 0x%04x to 0x%04x\n",
	     LWORD(ebx), LWORD(ebx) + LWORD(ecx) - 1);
      else
	warn("Access to ports 0x%04x to 0x%04x clear\n",
	     LWORD(ebx), LWORD(ebx) + LWORD(ecx) - 1);
      NOCARRY;		/* success */
    }
  }
  break;

  case DOS_HELPER_CONTROL_VIDEO:	/* initialize video card */
    if (LO(bx) == 0) {
      if (set_ioperm(0x3b0, 0x3db - 0x3b0, 0))
	warn("couldn't shut off ioperms\n");
      SETIVEC(0x10, BIOSSEG, INT_OFF(0x10));	/* restore our old vector */
      config.vga = 0;
    } else {
      unsigned int ssp, sp;

      if (!config.mapped_bios) {
	error("CAN'T DO VIDEO INIT, BIOS NOT MAPPED!\n");
	return 1;
      }
      if (set_ioperm(0x3b0, 0x3db - 0x3b0, 1))
	warn("couldn't get range!\n");
      config.vga = 1;
      warn("WARNING: jumping to 0[c/e]000:0003\n");

      ssp = SEGOFF2LINEAR(REG(ss), 0);
      sp = LWORD(esp);
      pushw(ssp, sp, LWORD(cs));
      pushw(ssp, sp, LWORD(eip));
      LWORD(esp) -= 4;
      LWORD(cs) = config.vbios_seg;
      LWORD(eip) = 3;
      show_regs(__FILE__, __LINE__);
    }

  case DOS_HELPER_SHOW_BANNER:		/* show banner */
    if (!config.console_video)
      install_dos(1);
    if (!config.dosbanner)
      break;
    p_dos_str("\n\n"PACKAGE_NAME " "VERSTR ", configured: " CONFIG_TIME "\n");
#if 0
    if (config.dpmi)
      p_dos_str("DPMI-Server Version 0.9 installed");
    p_dos_str("This is work in progress.\n");
#endif
    p_dos_str("Please test against a recent version before reporting bugs and problems.\n");
    /* p_dos_str("Formerly maintained by Robert Sanders, gt8134b@prism.gatech.edu\n\n"); */
    p_dos_str("Submit Bugs & Patches to linux-msdos@vger.kernel.org or via ");
    p_dos_str("http://dosemu.org.\n");
    break;

   case DOS_HELPER_INSERT_INTO_KEYBUFFER:
      k_printf("KBD: WARNING: outdated keyboard helper fn 6 was called!\n");
      break;

   case DOS_HELPER_GET_BIOS_KEY:                /* INT 09 "get bios key" helper */
      _AX=get_bios_key(_AH);
      k_printf("HELPER: get_bios_key() returned %04x\n",_AX);
      break;

  case DOS_HELPER_VIDEO_INIT:
    v_printf("Starting Video initialization\n");
    _AL = config.vbios_post;
    break;

  case DOS_HELPER_GET_DEBUG_STRING:
    /* TRB - handle dynamic debug flags in dos_helper() */
    LWORD(eax) = GetDebugFlagsHelper(MK_FP32(_regs.es, _regs.edi & 0xffff), 1);
    g_printf("DBG: Get flags\n");
    break;

  case DOS_HELPER_SET_DEBUG_STRING:
    g_printf("DBG: Set flags\n");
    LWORD(eax) = SetDebugFlagsHelper(MK_FP32(_regs.es, _regs.edi & 0xffff));
    g_printf("DBG: Flags set\n");
    break;

  case DOS_HELPER_SET_HOGTHRESHOLD:
    g_printf("IDLE: Setting hogthreshold value to %u\n", LWORD(ebx));
    config.hogthreshold = LWORD(ebx);
    break;

  case DOS_HELPER_MFS_HELPER:
    mfs_inte6();
    return 1;

#if 0
  case DOS_HELPER_DOSC:
    if (HI(ax) == 0xdc) {
      /* install check and notify */
      if (!dosc_interface()) return 0;
      running_DosC = LWORD(ebx);
      return 1;
    }
    if (running_DosC) {
      return dosc_interface();
    }
    return 0;
#endif

  case DOS_HELPER_EMS_HELPER:
    ems_helper();
    return 1;

  case DOS_HELPER_EMS_BIOS:
  {
    LWORD(eax) = HWORD(eax);
    E_printf("EMS: in 0xe6,0x22 handler! ax=0x%04x, bx=0x%04x, dx=0x%04x, "
	     "cx=0x%04x\n", LWORD(eax), LWORD(ebx), LWORD(edx), LWORD(ecx));
    if (config.ems_size)
      ems_fn(&REGS);
    else{
      error("EMS: not running ems_fn!\n");
      return 0;
    }
    break;
  }

  case DOS_HELPER_XMS_HELPER:
    xms_helper();
    return 1;

  case DOS_HELPER_GARROT_HELPER:             /* Mouse garrot helper */
    if (!LWORD(ebx))   /* Wait sub-function requested */
      idle(0, 50, 0, "mouse_garrot");
    else {             /* Get Hogthreshold value sub-function*/
      LWORD(ebx)= config.hogthreshold;
      LWORD(eax)= config.hogthreshold;
    }
    break;

  case DOS_HELPER_SERIAL_HELPER:   /* Serial helper */
    serial_helper();
    break;

  case DOS_HELPER_BOOTDISK:	/* set/reset use bootdisk flag */
    use_bootdisk = LO(bx) ? 1 : 0;
    break;

  case DOS_HELPER_MOUSE_HELPER:	/* set mouse vector */
    mouse_helper(&vm86s.regs);
    break;

  case DOS_HELPER_CDROM_HELPER:{
      E_printf("CDROM: in 0x40 handler! ax=0x%04x, bx=0x%04x, dx=0x%04x, "
	       "cx=0x%04x\n", LWORD(eax), LWORD(ebx), LWORD(edx), LWORD(ecx));
      cdrom_helper(NULL, NULL, 0);
      break;
    }

  case DOS_HELPER_ASPI_HELPER: {
      A_printf("ASPI: in 0x41 handler! ax=0x%04x, bx=0x%04x, dx=0x%04x, "
           "cx=0x%04x\n", LWORD(eax), LWORD(ebx), LWORD(edx), LWORD(ecx));
      aspi_helper(HI(ax));
      break;
  }

  case DOS_HELPER_RUN_UNIX:
    g_printf("Running Unix Command:%s\n",SEG_ADR((char *), es, dx));
    run_unix_command(SEG_ADR((char *), es, dx));
    break;

  case DOS_HELPER_GET_USER_COMMAND: {
    int is_ux;
    /* Get DOS command from UNIX in es:dx (a null terminated buffer) */
    g_printf("Locating DOS Command\n");
    LWORD(eax) = misc_e6_commandline(SEG_ADR((char *), es, dx), &is_ux);
    LO(bx) = is_ux;
    break;
  }

  case DOS_HELPER_GET_UNIX_ENV:
    /* Interrogate the UNIX environment in es:dx (a null terminated buffer) */
    g_printf("Interrogating UNIX Environment\n");
    LWORD(eax) = misc_e6_envvar(SEG_ADR((char *), es, dx));
    break;

  case DOS_HELPER_0x53:
    {
        LWORD(eax) = run_unix_command(SEG_ADR((char *), es, dx));
	break;
    }

  case DOS_HELPER_GET_CPU_SPEED:
    {
	if (config.rdtsc)
		REG(eax) = (LLF_US << 16) / config.cpu_spd;
	else	REG(eax) = 0;
	break;
    }

  case DOS_HELPER_GET_TERM_TYPE:
    {
	int i;

	/* NOTE: we assume terminal/video init has completed before coming here */
	if (config.X) i = 2;			/* X keyboard */
	else if (config.console_keyb) i = 0;	/* raw keyboard */
	else i = 1;				/* Slang keyboard */

	if (config.console_video) i |= 0x10;
	if (config.vga)           i |= 0x20;
	if (config.dualmon)       i |= 0x40;
	LWORD(eax) = i;
	break;
    }

    case DOS_HELPER_GETCWD:
    {
        char *buf = getcwd(SEG_ADR((char *), es, dx), (size_t)LWORD(ecx));
	LWORD(eax) = buf == NULL ? 0 : (SEGOFF2LINEAR(_ES, _DX) & 0xffff);
        break;
    }
    case DOS_HELPER_GETPID:
	LWORD(eax) = getpid();
	LWORD(ebx) = getppid();
	break;

  case DOS_HELPER_CHDIR:
        LWORD(eax) = chdir(SEG_ADR((char *), es, dx));
        break;
#ifdef X86_EMULATOR
  case DOS_HELPER_CPUEMUON:
#ifdef TRACE_DPMI
	if (debug_level('t')==0)
#endif
	{
#ifdef DONT_DEBUG_BOOT
	    memcpy(&debug,&debug_save,sizeof(debug));
#endif
	    /* we could also enter from inside dpmi, provided we already
	     * mirrored the LDT into the emu's own one */
	    if ((config.cpuemu==1) && !in_dpmi) enter_cpu_emu();
  	}
        break;
  case DOS_HELPER_CPUEMUOFF:
	if ((config.cpuemu>1)
#ifdef TRACE_DPMI
	&& (debug_level('t')==0)
#endif
	&& !in_dpmi)
	    leave_cpu_emu();
        break;
#endif
    case DOS_HELPER_XCONFIG:
	if (Video->change_config) {
		LWORD(eax) = Video->change_config((unsigned) LWORD(edx), SEG_ADR((void *), es, bx));
	} else {
		_AX = -1;
	}
        break;
  case DOS_HELPER_BOOTSECT:
      coopth_leave();
      fake_iret();
      fdkernel_boot_mimic();
      break;
  case DOS_HELPER_READ_MBR:
      boot();
      break;
  case DOS_HELPER_MBR:
    if (LWORD(eax) == 0xfffe) {
      process_master_boot_record();
      break;
    }
    LWORD(eax) = 0xffff;
    /* ... and fall through */
  case DOS_HELPER_EXIT:
    if (LWORD(eax) == DOS_HELPER_REALLY_EXIT) {
      /* terminate code is in bx */
      dbug_printf("DOS termination requested\n");
      if (config.cardtype != CARD_NONE)
	p_dos_str("\n\rLeaving DOS...\n\r");
      leavedos(LO(bx));
    }
    break;

  /* here we try to hook a possible plugin */
  #include "plugin_inte6.h"

  default:
    error("bad dos helper function: AX=0x%04x\n", LWORD(eax));
    return 0;
  }

  return 1;
}

static int int15(void)
{
  int num;

  if (HI(ax) != 0x4f)
    NOCARRY;

  switch (HI(ax)) {
  case 0x10:			/* TopView/DESQview */
    switch (LO(ax))
    {
      case 0x00: {		/* giveup timeslice */
        idle(0, 100, 0, "topview");
        break;
      }
    }
    CARRY;
    break;

  case 0x24:  /* PS/2 A20 gate support */
    switch(LO(ax))
    {
      case 0: /* disable A20 gate */
        set_a20(0);
        HI(ax) = 0;
        NOCARRY;
        break;

      case 1: /* enable A20 gate */
        set_a20(1);
        HI(ax) = 0;
        NOCARRY;
        break;

      case 2: /* get A20 gate status */
        HI(ax) = 0;
        LO(ax) = a20;
        LWORD(ecx) = 0;
        NOCARRY;
        break;

      case 3: /* query A20 gate support */
        HI(ax) = 0;
        LWORD(ebx) = 3;
        NOCARRY;
        break;

      default:
        HI(ax) = 0x86;
        CARRY;
    }
    break;

  case 0x41:			/* wait on external event */
    break;
  case 0x4f:			/* Keyboard intercept */
    HI(ax) = 0x86;
    /*k_printf("INT15 0x4f CARRY=%x AX=%x\n", (LWORD(eflags) & CF),LWORD(eax));*/
    k_printf("INT15 0x4f CARRY=%x AX=%x\n", (_FLAGS & CF),LWORD(eax));
    CARRY;
/*
    if (LO(ax) & 0x80 )
      if (1 || !(LO(ax)&0x80) ){
	fprintf(stderr, "Carrying it out\n");
        CARRY;
      }
      else
	NOCARRY;
*/
    break;
  case 0x80:		/* default BIOS hook: device open */
  case 0x81:		/* default BIOS hook: device close */
  case 0x82:		/* default BIOS hook: program termination */
    HI(ax) = 0;
  case 0x83:
    h_printf("int 15h event wait:\n");
    show_regs(__FILE__, __LINE__);
    CARRY;
    break;			/* no event wait */
  case 0x84:
    joy_bios_read ();
    break;
  case 0x85:
    num = LWORD(eax) & 0xFF;	/* default bios handler for sysreq key */
    if (num == 0 || num == 1) {
      LWORD(eax) &= 0x00FF;
      break;
    }
    LWORD(eax) &= 0xFF00;
    LWORD(eax) |= 1;
    CARRY;
    break;
  case 0x86:
    /* wait...cx:dx=time in usecs */
    g_printf("doing int15 wait...ah=0x86\n");
    show_regs(__FILE__, __LINE__);
    kill_time((long)((LWORD(ecx) << 16) | LWORD(edx)));
    NOCARRY;
    break;

  case 0x87: {
    unsigned int *lp;
    unsigned src_addr, dst_addr;
    unsigned src_limit, dst_limit;
    unsigned int length;
    lp = SEG_ADR((unsigned int*), es, si);
    lp += 4;
    src_addr = (*lp >> 16) & 0x0000FFFF;
    src_limit = *lp & 0x0000FFFF;
    lp++;
    src_addr |= (*lp & 0xFF000000) | ((*lp << 16) & 0x00FF0000);
    src_limit |= (*lp & 0x000F0000);
    lp++;
    dst_addr = (*lp >> 16) & 0x0000FFFF;
    dst_limit = *lp & 0x0000FFFF;
    lp++;
    dst_addr |= (*lp & 0xFF000000) | ((*lp << 16) & 0x00FF0000);
    dst_limit |= (*lp & 0x000F0000);

    length = LWORD(ecx) << 1;

    x_printf("int 15: block move: src=%#x dst=%#x len=%#x\n",
      src_addr, dst_addr, length);

    if (src_limit < length - 1 || dst_limit < length - 1 ||
        src_addr + length > LOWMEM_SIZE + HMASIZE + EXTMEM_SIZE ||
        dst_addr + length > LOWMEM_SIZE + HMASIZE + EXTMEM_SIZE) {
      x_printf("block move failed\n");
      LWORD(eax) = 0x0200;
      CARRY;
    } else {
      unsigned int old_a20 = a20;
      /* Have to enable a20 before moving */
      if (!a20)
        set_a20(1);
      extmem_copy(dst_addr, src_addr, length);
      if (old_a20 != a20)
        set_a20(old_a20);
      LWORD(eax) = 0;
      NOCARRY;
    }
    break;
   }

  case 0x88:
    if (config.xms_size)
      LWORD(eax) = 0;
    else
      LWORD(eax) = (EXTMEM_SIZE + HMASIZE) >> 10;
    NOCARRY;
    break;

  case 0x89:			/* enter protected mode : kind of tricky! */
    LWORD(eax) |= 0xFF00;		/* failed */
    CARRY;
    break;
  case 0x90:			/* no device post/wait stuff */
    CARRY;
    break;
  case 0x91:
    CARRY;
    break;
  case 0xbf:			/* DOS/16M,DOS/4GW */
    switch (REG(eax) &= 0x00FF)
      {
        case 0: case 1: case 2:		/* installation check */
        default:
          REG(edx) = 0;
          CARRY;
          break;
      }
    break;
  case 0xc0:
    LWORD(es) = ROM_CONFIG_SEG;
    LWORD(ebx) = ROM_CONFIG_OFF;
    HI(ax) = 0;
    break;
  case 0xc1:
    CARRY;
    break;			/* no ebios area */
  case 0xc2:
    mouse_ps2bios();
    break;
  case 0xc3:
    /* no watchdog */
    CARRY;
    break;
  case 0xc4:
    /* no post */
    CARRY;
    break;
  case 0xc9:
    if (LO(ax) == 0x10) {
	HI(ax) = 0;
	HI(cx) = vm86s.cpu_type;
	LO(cx) = 0x20;
	break;
    }
  /* else fall through */
  case 0xd8:		/* EISA - should be set in config? */
  case 0xda:
  case 0xdb:
	HI(ax) = 0x86;
	CARRY;
	break;

  case 0xe8:
#if 0
--------b-15E801-----------------------------
INT 15 - Phoenix BIOS v4.0 - GET MEMORY SIZE FOR >64M CONFIGURATIONS
	AX = E801h
Return: CF clear if successful
	    AX = extended memory between 1M and 16M, in K (max 3C00h = 15MB)
	    BX = extended memory above 16M, in 64K blocks
	    CX = configured memory 1M to 16M, in K
	    DX = configured memory above 16M, in 64K blocks
	CF set on error
Notes:	supported by the A03 level (6/14/94) and later XPS P90 BIOSes, as well
	  as the Compaq Contura, 3/8/93 DESKPRO/i, and 7/26/93 LTE Lite 386 ROM
	  BIOS
	supported by AMI BIOSes dated 8/23/94 or later
	on some systems, the BIOS returns AX=BX=0000h; in this case, use CX
	  and DX instead of AX and BX
	this interface is used by Windows NT 3.1, OS/2 v2.11/2.20, and is
	  used as a fall-back by newer versions if AX=E820h is not supported
SeeAlso: AH=8Ah"Phoenix",AX=E802h,AX=E820h,AX=E881h"Phoenix"
---------------------------------------------
#endif
    if (LO(ax) == 1) {
	Bit32u mem = (EXTMEM_SIZE + HMASIZE) >> 10;
	if (mem < 0x3c00) {
	  LWORD(eax) = mem;
	  LWORD(ebx) = 0;
	} else {
	  LWORD(eax) = 0x3c00;
	  LWORD(ebx) = ((mem - 0x3c00) >>6);
	}
	NOCARRY;
	break;
    } else if (REG(eax) == 0xe820 && REG(edx) == 0x534d4150) {
	REG(eax) = REG(edx);
	if (REG(ebx) < system_memory_map_size) {
	  REG(ecx) = max(REG(ecx), 20);
	  if (REG(ebx) + REG(ecx) >= system_memory_map_size)
	    REG(ecx) = system_memory_map_size - REG(ebx);
	  MEMCPY_2DOS(SEGOFF2LINEAR(_ES, _DI), (char *)system_memory_map + REG(ebx),
		      REG(ecx));
	  REG(ebx) += REG(ecx);
	} else
	  REG(ecx) = 0;
	if (REG(ebx) >= system_memory_map_size)
	  REG(ebx) = 0;
	NOCARRY;
	break;
    }
    /* Fall through !! */

  default:
    g_printf("int 15h error: ax=0x%04x\n", LWORD(eax));
    CARRY;
    break;
  }
  return 1;
}

/* Set the DOS ticks value in BIOS area, then clear midnight flag */
static void set_ticks(unsigned long new_ticks)
{
  WRITE_DWORD(BIOS_TICK_ADDR, new_ticks);
  /* A timer read/write should reset the overflow flag */
  WRITE_BYTE(TICK_OVERFLOW_ADDR, 0);
  h_printf("TICKS: update ticks to %ld\n", new_ticks);
}

/*
 * DANG_BEGIN_FUNCTION int1a
 *
 * int 0x1A call
 *
 * This has (among other things) the calls that DOS makes to get/set its sense
 * of time. On booting, DOS gets the RTC time and date with AH=2 and AH=4,
 * after that it should use AH=0 calls to read the 'tick' counter from BIOS
 * memory. Each time this crosses midnight, a flag is set that DOS uses to
 * increment its date.
 *
 * Here we can now change the 'view' of time so the calls either return BIOS
 * tick (most DOS like), read the PIT counter (avoids INT-8 changes) or gets
 * LINUX time (most accurate for long term NTP-adjusted time keeping).
 *
 * DANG_END_FUNCTION
 */

static int int1a(void)
{
  switch (HI(ax)) {

/*
--------B-1A00-------------------------------
INT 1A - TIME - GET SYSTEM TIME
	AH = 00h
Return: CX:DX = number of clock ticks since midnight
	AL = midnight flag, nonzero if midnight passed since time last read
Notes:	there are approximately 18.2 clock ticks per second, 1800B0h per 24 hrs
	  (except on Tandy 2000, where the clock runs at 20 ticks per second)
	IBM and many clone BIOSes set the flag for AL rather than incrementing
	  it, leading to loss of a day if two consecutive midnights pass
	  without a request for the time (e.g. if the system is on but idle)
->	since the midnight flag is cleared, if an application calls this
->	  function after midnight before DOS does, DOS will not receive the
->	  midnight flag and will fail to advance the date

Note that DOSEMU's int8 (just like Bochs and some others, see bios.S)
increments AL so we *don't* lose a day if two consecutive midnights pass.
*/
  case 0:			/* read time counter */
   {
   int day_rollover;
   if(config.timemode == TM_LINUX)
   {
     /* Set BIOS area flags to LINUX time computed values always */
     last_ticks = get_linux_ticks(0, &day_rollover);
   }
   else if(config.timemode == TM_BIOS)
   {
    /* BIOSTIMER_ONLY_VIEW
     *
     * We rely on the INT8 routine doing the right thing,
     * DOS apps too rely on the relationship between INT1A and 0x46c timer.
     * We already do all appropriate things to trigger the simulated INT8
     * correctly (well, sometimes faking it), so the 0x46c timer incremented
     * by the (realmode) INT8 handler should be always in sync.
     * Therefore, we keep INT1A,AH0 simple instead of trying to be too clever;-)
     */
      static int first = 1;
      if (first)
      {
        /* take over the correct value _once_ only */
        last_ticks = (unsigned long)(pic_sys_time >> 16)
             + (sys_base_ticks + usr_delta_ticks);
        set_ticks(last_ticks);
        first = 0;
      }

      last_ticks = READ_DWORD(BIOS_TICK_ADDR);
      day_rollover = READ_BYTE(TICK_OVERFLOW_ADDR);
    }
    else /* (config.timemode == TM_PIT) assumed */
    {
    /* not BIOSTIMER_ONLY_VIEW
     * pic_sys_time is a zero-based tick (1.19MHz) counter. As such, if we
     * shift it right by 16 we get the number of PIT0 overflows, that is,
     * the number of 18.2ms timer ticks elapsed since starting dosemu. This
     * is independent of any int8 speedup a program can set, since the PIT0
     * counting frequency is fixed. The count overflows after 7 1/2 years.
     * usr_delta_ticks is 0 as long as nobody sets a new time (B-1A01)
     */
#ifdef DEBUG_INT1A
    g_printf("TIMER: sys_base_ticks=%ld usr_delta_ticks=%ld pic_sys_time=%#Lx\n",
    	sys_base_ticks, usr_delta_ticks, pic_sys_time);
#endif
    last_ticks = (unsigned long)(pic_sys_time >> 16);
    last_ticks += (sys_base_ticks + usr_delta_ticks);

    /* has the midnight passed? */
    day_rollover = last_ticks / TICKS_IN_A_DAY;
    last_ticks %= TICKS_IN_A_DAY;
    /* since pic_sys_time continues to increase, avoid further midnight overflows */
    sys_base_ticks -= day_rollover * TICKS_IN_A_DAY;
    }

    LWORD(eax) = day_rollover;
    LWORD(ecx) = (last_ticks >> 16) & 0xffff;
    LWORD(edx) = last_ticks & 0xffff;

#ifdef DEBUG_INT1A
    if (debug_level('g'))
    {
      time_t time_val;
      long k = last_ticks/18.2065;	/* sorry */
      time(&time_val);
      g_printf("INT1A: read timer = %ld (%ld:%ld:%ld) %s\n", last_ticks,
      	k/3600, (k%3600)/60, (k%60), ctime(&time_val));
    }
#else
    g_printf("INT1A: read timer=%ld, midnight=%d\n", last_ticks, LO(ax));
#endif
    set_ticks(last_ticks);	/* Write to BIOS_TICK_ADDR & clear TICK_OVERFLOW_ADDR */
    }
    break;

/*
--------B-1A01-------------------------------
INT 1A - TIME - SET SYSTEM TIME
	AH = 01h
	CX:DX = number of clock ticks since midnight
Return: nothing
Notes:	there are approximately 18.2 clock ticks per second, 1800B0h per 24 hrs
	  (except on Tandy 2000, where the clock runs at 20 ticks per second)
	this call resets the midnight-passed flag
SeeAlso: AH=00h,AH=03h,INT 21/AH=2Dh
*/
  case 1:			/* write time counter */
    if(config.timemode == TM_LINUX)
    {
      g_printf("INT1A: can't set DOS timer\n");	/* Allow time set except in 'LINUX view' case. */
    }
    else
    {
      /* get current system time and check it (previous usr_delta could be != 0) */
      long t;
      do {
        t = (pic_sys_time >> 16) + sys_base_ticks;
        if (t < 0) sys_base_ticks += TICKS_IN_A_DAY;
      } while (t < 0);

      /* get user-requested time */
      last_ticks = (LWORD(ecx) << 16) | (LWORD(edx) & 0xffff);

      usr_delta_ticks = last_ticks - t;

#ifdef DEBUG_INT1A
      g_printf("TIMER: sys_base_ticks=%ld usr_delta_ticks=%ld pic_sys_time=%#Lx\n",
    	sys_base_ticks, usr_delta_ticks, pic_sys_time);
#endif
      g_printf("INT1A: set timer to %ld\n", last_ticks);

      set_ticks(last_ticks);	/* Write to BIOS_TICK_ADDR & clear TICK_OVERFLOW_ADDR */
    }
    break;

/*
--------B-1A02-------------------------------
INT 1A - TIME - GET REAL-TIME CLOCK TIME (AT,XT286,PS)
	AH = 02h
Return: CF clear if successful
	    CH = hour (BCD)
	    CL = minutes (BCD)
	    DH = seconds (BCD)
	    DL = daylight savings flag (00h standard time, 01h daylight time)
	CF set on error (i.e. clock not running or in middle of update)
Note:	this function is also supported by the Sperry PC, which predates the
	  IBM AT; the data is returned in binary rather than BCD on the Sperry,
	  and DL is always 00h
SeeAlso: AH=00h,AH=03h,AH=04h,INT 21/AH=2Ch
*/
  case 2:			/* get time */
    if(config.timemode != TM_BIOS)
    {
      get_linux_ticks(1, NULL); /* Except BIOS view time, force RTC to LINUX time. */
    }
    HI(cx) = rtc_read(CMOS_HOUR);
    LO(cx) = rtc_read(CMOS_MIN);
    HI(dx) = rtc_read(CMOS_SEC);
    LO(dx) = 0;      /* No daylight saving - yuch */
    g_printf("INT1A: RTC time %02x:%02x:%02x\n",HI(cx),LO(cx),HI(dx));
    NOCARRY;
    break;

/*
--------B-1A03-------------------------------
INT 1A - TIME - SET REAL-TIME CLOCK TIME (AT,XT286,PS)
	AH = 03h
	CH = hour (BCD)
	CL = minutes (BCD)
	DH = seconds (BCD)
	DL = daylight savings flag (00h standard time, 01h daylight time)
Return: nothing
Note:	this function is also supported by the Sperry PC, which predates the
	  IBM AT; the data is specified in binary rather than BCD on the
	  Sperry, and the value of DL is ignored
*/
  case 3:			/* set time */
    if(config.timemode != TM_BIOS)
    {
      g_printf("INT1A: RTC: can't set time\n");
    }
    else
    {
    rtc_write(CMOS_HOUR, HI(cx));
    rtc_write(CMOS_MIN,  LO(cx));
    rtc_write(CMOS_SEC,  HI(dx));
    g_printf("INT1A: RTC set time %02x:%02x:%02x\n",HI(cx),LO(cx),HI(dx));
    }
    NOCARRY;
    break;

/*
--------B-1A04-------------------------------
INT 1A - TIME - GET REAL-TIME CLOCK DATE (AT,XT286,PS)
	AH = 04h
Return: CF clear if successful
	    CH = century (BCD)
	    CL = year (BCD)
	    DH = month (BCD)
	    DL = day (BCD)
	CF set on error
SeeAlso: AH=02h,AH=04h"Sperry",AH=05h,INT 21/AH=2Ah,INT 4B/AH=02h"TI"
*/
  case 4:			/* get date */
    if(config.timemode != TM_BIOS)
    {
      get_linux_ticks(1, NULL);
    }
    HI(cx) = rtc_read(CMOS_CENTURY);
    LO(cx) = rtc_read(CMOS_YEAR);
    HI(dx) = rtc_read(CMOS_MONTH);
    LO(dx) = rtc_read(CMOS_DOM);
    /* REG(eflags) &= ~CF; */
    g_printf("INT1A: RTC date %04x%02x%02x (DOS format)\n", LWORD(ecx), HI(dx), LO(dx));
    NOCARRY;
    break;

/*
--------B-1A05-------------------------------
INT 1A - TIME - SET REAL-TIME CLOCK DATE (AT,XT286,PS)
	AH = 05h
	CH = century (BCD)
	CL = year (BCD)
	DH = month (BCD)
	DL = day (BCD)
Return: nothing
*/
  case 5:			/* set date */
    if(config.timemode != TM_BIOS)
    {
      g_printf("INT1A: RTC: can't set date\n");
    }
    else
    {
      rtc_write(CMOS_CENTURY, HI(cx));
      rtc_write(CMOS_YEAR,    LO(cx));
      rtc_write(CMOS_MONTH,   HI(dx));
      rtc_write(CMOS_DOM,     LO(dx));
      g_printf("INT1A: RTC set date %04x/%02x/%02x\n", LWORD(ecx), HI(dx), LO(dx));
    }
    NOCARRY;
    break;

  /* Notes: the alarm occurs every 24 hours until turned off, invoking INT 4A
  	each time the BIOS does not check for invalid values for the time, so
  	the CMOS clock chip's "don't care" setting (any values between C0h
  	and FFh) may be used for any or all three parts.  For example, to
  	create an alarm once a minute, every minute, call with CH=FFh, CL=FFh,
  	and DH=00h. (R.Brown)
   */
  case 6:			/* set alarm */
    {
      unsigned char h,m,s;

      if (rtc_read(CMOS_STATUSB) & 0x20) {
        CARRY;
      } else {
        rtc_write(CMOS_HOURALRM, (h=_CH));
        rtc_write(CMOS_MINALRM, (m=_CL));
        rtc_write(CMOS_SECALRM, (s=_DH));
        r_printf("RTC: set alarm to %02d:%02d:%02d\n",h,m,s);  /* BIN! */
        /* This has been VERIFIED on an AMI BIOS -- AV */
        rtc_write(CMOS_STATUSB, rtc_read(CMOS_STATUSB) | 0x20);
        NOCARRY;
      }
      break;
    }

  case 7:			/* clear alarm but NOT PIC mask */
    /* This has been VERIFIED on an AMI BIOS -- AV */
    rtc_write(CMOS_STATUSB, rtc_read(CMOS_STATUSB) & ~0x20);
    break;

  case 0xb1:			/* Intel PCI BIOS v 2.0c */
      pci_bios();
    break;

  default:
    g_printf("WARNING: unsupported INT0x1a call 0x%02x\n", HI(ax));
    CARRY;
  } /* End switch(HI(ax)) */

  return 1;
}

/* ========================================================================= */
/*
 * DANG_BEGIN_FUNCTION ms_dos
 *
 * int0x21 call
 *
 * we trap this for two functions: simulating the EMMXXXX0 device and
 * fudging the CONFIG.XXX and AUTOEXEC.XXX bootup files.
 *
 * note that the emulation herein may cause problems with programs
 * that like to take control of certain int 21h functions, or that
 * change functions that the true int 21h functions use.  An example
 * of the latter is ANSI.SYS, which changes int 10h, and int 21h
 * uses int 10h.  for the moment, ANSI.SYS won't work anyway, so it's
 * no problem.
 *
 * DANG_END_FUNCTION
 */
/* XXX - MAJOR HACK!!! this is bad bad wrong.  But it'll probably work
 * unless someone puts "files=200" in his/her config.sys
 */
#define EMM_FILE_HANDLE 200

/* MS-DOS */

static int redir_it(void);
static int int21(void);
static int int28(void);
static int int2f(void);

static far_t s_int21;
static far_t s_int28;
static far_t s_int2f;

void int2x_post_boot(void)
{
  if (int2x_hooked && redir_state != 2)
    return;

  s_int21.segment = ISEG(0x21);
  s_int21.offset  = IOFF(0x21);
  SETIVEC(0x21, BIOSSEG, INT_OFF(0x21));
  interrupt_function[0x21] = int21;

  s_int28.segment = ISEG(0x28);
  s_int28.offset  = IOFF(0x28);
  SETIVEC(0x28, BIOSSEG, INT_OFF(0x28));
  interrupt_function[0x28] = int28;

  s_int2f.segment = ISEG(0x2f);
  s_int2f.offset  = IOFF(0x2f);
  SETIVEC(0x2f, BIOSSEG, INT_OFF(0x2f));
  interrupt_function[0x2f] = int2f;

  int2x_hooked = 1;
  ds_printf("INT2x: interrupt hooks installed\n");

}

static void nr_int_chain(void *arg)
{
  far_t *jmp = arg;
  jmp_to(jmp->segment, jmp->offset);
}

static void chain_int_norevect(far_t *jmp)
{
  coopth_set_post_handler(nr_int_chain, jmp);
}

static int msdos(void)
{
  ds_printf("INT21 (%d) at %04x:%04x: AX=%04x, BX=%04x, CX=%04x, DX=%04x, DS=%04x, ES=%04x\n",
       redir_state, LWORD(cs), LWORD(eip),
       LWORD(eax), LWORD(ebx), LWORD(ecx), LWORD(edx), LWORD(ds), LWORD(es));

  if((redir_state&1) == 0 && redir_it()) return 0;

#if 1
  if(HI(ax) == 0x3d) {
    char *p = MK_FP32(REG(ds), LWORD(edx));
    int i;

    ds_printf("INT21: open file \"");
    for(i = 0; i < 64 && p[i]; i++) ds_printf("%c", p[i]);
    ds_printf("\"\n");

    /* trying to open config.sys (or similar, e.g. dconfig.sys,
       fdconfig.sys, etc.): disable redirector because many
       DOSes reset INT2x; it will be enabled again later.
    */
    if(redir_state == 1 && strstrDOS(p, "CONFIG.")) {
      for (i = 0; i < MAX_HDISKS; i++) {
	if(hdisktab[i].type == DIR_TYPE && hdisktab[i].fatfs) {
	  int j = CancelDiskRedirection(i + 2);
	  ds_printf("INT21: undirecting %c: %s (err = %d)\n", i + 'C', j ? "failed" : "ok", j);
	}
      }
      redir_state++;
    }
  }
#endif

  switch (HI(ax)) {
  case 0x06:
    if (LO(dx) == 0xff)
      return 0;
    /* fallthrough */
  case 0x02:
  case 0x04:
  case 0x05:
  case 0x09:
  case 0x40:       /* output functions: reset idle */
    reset_idle(0);
    return 0;
  case 0x3d:       /* DOS handle open */
  case 0x6c:
#ifdef INTERNAL_EMS
    if (config.ems_size && !strncmp(ptr, "EMMXXXX0", 8)) {
      E_printf("EMS: opened EMM file!\n");
      LWORD(eax) = EMM_FILE_HANDLE;
      NOCARRY;
      show_regs(__FILE__, __LINE__);
      return 1;
    }
#endif
    subst_file_ext(SEG_ADR((char *), ds, dx));
    return 0;

#ifdef INTERNAL_EMS
  case 0x3e:       /* DOS handle close */
    if ((LWORD(ebx) != EMM_FILE_HANDLE) || !config.ems_size)
      return 0;
    else {
      E_printf("EMS: closed EMM file!\n");
      NOCARRY;
      show_regs(__FILE__, __LINE__);
      return 1;
    }

  case 0x44:      /* DOS ioctl */
    if ((LWORD(ebx) != EMM_FILE_HANDLE) || !config.ems_size)
      return 0;

    switch (LO(ax)) {
    case 0:     /* get device info */
      E_printf("EMS: dos_ioctl getdevinfo emm.\n");
      LWORD(edx) = 0x80;
      NOCARRY;
      show_regs(__FILE__, __LINE__);
      return 1;
      break;
    case 7:     /* check output status */
      E_printf("EMS: dos_ioctl chkoutsts emm.\n");
      LO(ax) = 0xff;
      NOCARRY;
      show_regs(__FILE__, __LINE__);
      return 1;
      break;
    }
  error("dos_ioctl shouldn't get here. XXX\n");
  return 0;
#endif

  case 0x2C: {                   /* get time & date */
      idle(2, 100, 0, "dos_time");
      return 0;
    }

  case 0x4B: {			/* program load */
      char *ptr, *tmp_ptr;
      char cmdname[256];
      char *cmd = SEG_ADR((char*), ds, dx);
      char *str = cmd;
      struct param4a *pa4 = SEG_ADR((struct param4a *), es, bx);
      struct lowstring *args = FARt_PTR(pa4->cmdline);
      if (LO(ax) != 3) {	/* AL=03h:load overlay have no cmdline in EPB */
        strncpy(cmdname, args->s, args->len);
        cmdname[args->len] = 0;
      } else {
        strncpy(cmdname, cmd, sizeof(cmdname) - 1);
        cmdname[sizeof(cmdname) - 1] = 0;
      }
      if (debug_level('D') > 2) {
        if (LO(ax) != 3)
          ds_printf("INT21 4B: load/execute program=\"%s\", L(cmdline=\"%s\")=%i\n", str, cmdname, args->len);
        else
          ds_printf("INT21 4B: load overlay=\"%s\"\n", str);
      }

#if WINDOWS_HACKS
      if ((ptr = strstrDOS(cmd, "KRNL386")) ||
          (ptr = strstrDOS(cmd, "KRNL286"))) {
        win31_mode = ptr[4] - '0';
      }
      if ((ptr = strstrDOS(cmd, "\\SYSTEM\\DOSX.EXE")) ||
	  (ptr = strstrDOS(cmd, "\\SYSTEM\\WIN386.EXE"))) {
        int have_args = 0;
        tmp_ptr = strstr(cmdname, "krnl386");
        if (!tmp_ptr)
          tmp_ptr = strstr(cmdname, "krnl286");
        if (!tmp_ptr)
          tmp_ptr = (ptr[8] == 'd' ? "krnl286" : "krnl386");
        else
          have_args = 1;
#if 1
	/* ignore everything and use krnl386.exe */
        memcpy(ptr+8, "krnl386", 7);
#else
        memcpy(ptr+8, tmp_ptr, 7);
#endif
        strcpy(ptr+8+7, ".exe");
        win31_mode = tmp_ptr[4] - '0';
        if (have_args) {
          tmp_ptr = strchr(tmp_ptr, ' ');
          if (tmp_ptr) {
            strcpy(args->s, tmp_ptr);
            args->len -= tmp_ptr - cmdname;
          }
        }
      }
      if (win31_mode) {
        sprintf(win31_title, "Windows 3.1 in %i86 mode", win31_mode);
        str = win31_title;
      }
#endif

      if (!Video->change_config)
        return 0;
      if ((!title_hint[0] || strcmp(title_current, title_hint) != 0) &&
          str != win31_title)
        return 0;

      ptr = strrchr(str, '\\');
      if (!ptr) ptr = str;
      else ptr++;
      ptr += strspn(ptr, " \t");
      if (!ptr[0])
        return 0;
      tmp_ptr = ptr;
      while (*tmp_ptr) {	/* Check whether the name is valid */
        if (iscntrlDOS(*tmp_ptr++))
          return 0;
      }
      strncpy(cmdname, ptr, TITLE_APPNAME_MAXLEN-1);
      cmdname[TITLE_APPNAME_MAXLEN-1] = 0;
      ptr = strchr(cmdname, '.');
      if (ptr && str != win31_title) *ptr = 0;
      /* change the title */
      strcpy(title_current, cmdname);
      change_window_title(title_current);
      can_change_title = 0;
      return 0;
  }

  default:
    return 0;
  }
  return 1;
}

static int int21(void)
{
  int ret = msdos();
  if (!ret) {
    if (HI(ax) == 0x71 || HI(ax) == 0x73 || HI(ax) == 0x57)
      ret = mfs_lfn();
  }
  if (!ret)
    chain_int_norevect(&s_int21);
  return 1;
}

void int42_hook(void)
{
  /* see comments in bios.S:INT42HOOK_OFF */
  jmp_to(BIOSSEG, INT_OFF(0x42));
}

/* ========================================================================= */

void real_run_int(int i)
{
  unsigned int ssp, sp;

  ssp = SEGOFF2LINEAR(_SS, 0);
  sp = _SP;

  pushw(ssp, sp, read_FLAGS());
  pushw(ssp, sp, _CS);
  pushw(ssp, sp, _IP);
  _SP -= 6;
  _CS = ISEG(i);
  _IP = IOFF(i);

  /* clear TF (trap flag, singlestep), VIF/IF (interrupt flag), and
   * NT (nested task) bits of EFLAGS
   * NOTE: IF-flag only, because we are not sure that we will test it in
   *       some of our own software (...we all are human beings)
   *       For vm86() 'VIF' is the candidate to reset in order to do CLI !
   */
  clear_TF();
  clear_NT();
  clear_AC();
  clear_IF();
}

/* DANG_BEGIN_FUNCTION run_caller_func(i, revect)
 *
 * This function runs the specified caller function in response to an
 * int instruction.  Where i is the interrupt function to execute.
 *
 * revect specifies whether we call a non-revectored leaf interrupt function
 * or a "watcher" that sits in between:
 * the leaf interrupt function is called if cs:ip is at f000:i*10 or if
 *  (the int vector points there and the int is labelled non-revectored)
 * otherwise the non-leaf interrupt function is called, which may chain
 * through to the real interrupt function (if it returns 0)
 *
 * This function runs the instruction with the following model _CS:_IP is the
 * address to start executing at after the caller function terminates, and
 * _EFLAGS are the flags to use after termination.  For the simple case of an
 * int instruction this is easy.  _CS:_IP = retCS:retIP and _FLAGS = retFLAGS
 * as well equally the current values (retIP = curIP +2 technically).
 *
 * However if the function is called (from dos) by simulating an int instruction
 * (something that is common with chained interrupt vectors)
 * _CS:_IP = BIOS_SEG:HLT_OFF(i) and _FLAGS = curFLAGS
 * while retCS, retIP, and retFlags are on the stack.  These I pop and place in
 * the appropriate registers.
 *
 * This functions actions certainly correct for functions executing an int/iret
 * discipline.  And almost certianly correct for functions executing an
 * int/retf#2 discipline (with flag changes), as an iret is always possilbe.
 * However functions like dos int 0x25 and 0x26 executing with a int/retf will
 * not be handled correctlty by this function and if you need to handle them
 * inside dosemu use a halt handler instead.
 *
 * Finally there is a possible trouble spot lurking in this code.  Interrupts
 * are only implicitly disabled when it calls the caller function, so if for
 * some reason the main loop would be entered before the caller function returns
 * wrong code may execute if the retFLAGS have interrupts enabled!
 *
 * This is only a real handicap for sequences of dosemu code execute for long
 * periods of time as we try to improve timer response and prevent signal queue
 * overflows! -- EB 10 March 1997
 *
 * Grumble do to code that executes before interrupts, and the
 * semantics of default_interupt, I can't implement this function as I
 * would like.  In the tricky case of being called from dos by
 * simulating an int instruction, I must leave retCS, retIP, on the
 * stack.  But I can safely read retFlags so I do.
 * I pop retCS, and retIP just before returning to dos, as well as
 * dropping the stack slot  that held retFlags.
 *
 * This improves consistency of interrupt handling, but not quite as
 * much as if I could handle it the way I would like.
 * -- EB 30 Nov 1997
 *
 * Trying to get it right now -- BO 25 Jan 2003
 *
 * This function returns 1 if it's completely finished (no need to run
 * real_run_int()), otherwise 0.
 *
 * DANG_END_FUNCTION
 */

static int run_caller_func(int i)
{
	interrupt_function_t *caller_function;
//	g_printf("Do INT0x%02x: Using caller_function()\n", i);

	caller_function = interrupt_function[i];
	if (caller_function) {
		return caller_function();
	} else {
		error("DEFIVEC: int 0x%02x\n", i);
		return 0;
	}
}

static void do_print_screen(void) {
    int x_pos, y_pos;
    int li = READ_BYTE(BIOS_ROWS_ON_SCREEN_MINUS_1) + 1;
    int co = READ_WORD(BIOS_SCREEN_COLUMNS);
    unsigned base=screen_adr(READ_BYTE(BIOS_CURRENT_SCREEN_PAGE));

    g_printf("PrintScreen: base=%x, lines=%i columns=%i\n", base, li, co);
    if (printer_open(0) == -1) return;
    for (y_pos=0; y_pos < li; y_pos++) {
	for (x_pos=0; x_pos < co; x_pos++)
	    printer_write(0, vga_read(base + 2*(y_pos*co + x_pos)));
	printer_write(0, 0x0d);
	printer_write(0, 0x0a);
    }
    printer_close(0);
}

static int int05(void)
{
     /* FIXME does this test actually catch an unhandled bound exception */
    if( *SEG_ADR((Bit8u *), cs, ip) == 0x62 ) {	/* is this BOUND ? */
	    /* avoid deadlock: eip is not advanced! */
	    error("Unhandled BOUND exception!\n");
	    leavedos(54);
    }
    g_printf("INT 5: PrintScreen\n");
    do_print_screen();
    return 1;
}

/* CONFIGURATION */
static int int11(void) {
    LWORD(eax) = READ_WORD(BIOS_CONFIGURATION);
    return 1;
}

/* MEMORY */
static int int12(void) {
    LWORD(eax) = READ_WORD(BIOS_MEMORY_SIZE);
    return 1;
}

/* BASIC */
static int int18(void) {
  k_printf("BASIC interrupt being attempted.\n");
  return 1;
}

/* LOAD SYSTEM */
static int int19(void) {
  boot();
  return 1;
}

static int redir_printers(void)
{
    char resourceStr[128];
    int i;
    int max = lpt_get_max();

    for (i = NUM_LPTS; i < max; i++) {
	if (!lpt_is_configured(i))
	    continue;
	sprintf(resourceStr, LINUX_PRN_RESOURCE"\\%i", i + 1);
	c_printf("redirecting LPT%i\n", i + 1);
	if (!RedirectPrinter(resourceStr)) {
	    printf("failure redirecting LPT%i\n", i + 1);
	    return 1;
	}
    }
    return 0;
}

/*
 * Turn all simulated FAT devices into network drives.
 */
void redirect_devices(void)
{
  static char s[256] = "\\\\LINUX\\FS", *t = s + 10;
  int i, j;

  for (i = 0; i < MAX_HDISKS; i++) {
    if(hdisktab[i].type == DIR_TYPE && hdisktab[i].fatfs) {
      strncpy(t, hdisktab[i].dev_name, 245);
      s[255] = 0;
      j = RedirectDisk(i + 2, s, hdisktab[i].rdonly);

      ds_printf("INT21: redirecting %c: %s (err = %d)\n", i + 'C', j ? "failed" : "ok", j);
    }
  }
  redir_printers();
}

/*
 * Activate the redirector just before the first int 21h file open call.
 *
 * To use this feature, set redir_state = 0.
 */
static int redir_it(void)
{
  static unsigned x0, x1, x2, x3, x4;
  unsigned u;

  /*
   * To start up the redirector we need (1) the list of list, (2) the DOS version and
   * (3) the swappable data area. To get these, we reuse the original file open call.
   */
  if(HI(ax) != 0x3d && HI(ax) != 0x4b)
    return 0;

        /*
         * FreeDOS will get confused by the following calling sequence (e.i. it
         * is not reentrant 'enough'. So we will abort here - it cannot use a
         * redirector anyway.
         * -- sw
         */
#if 0
  if (running_DosC) {
          ds_printf("INT21: FreeDOS detected - no check for redirector\n");
          redir_state = 0;
          return 0;
  }
#endif
  pre_msdos();
  LWORD(eax) = 0x5200;		/* ### , see above EGCS comment! */
  call_msdos();
  ds_printf("INT21 +1 (%d) at %04x:%04x: AX=%04x, BX=%04x, CX=%04x, DX=%04x, DS=%04x, ES=%04x\n",
      redir_state, LWORD(cs), LWORD(eip), LWORD(eax), LWORD(ebx), LWORD(ecx), LWORD(edx), LWORD(ds), LWORD(es));

  x0 = LWORD(ebx);
  x1 = REG(es);
  LWORD(eax) = 0x3000;
  call_msdos();
  ds_printf("INT21 +2 (%d) at %04x:%04x: AX=%04x, BX=%04x, CX=%04x, DX=%04x, DS=%04x, ES=%04x\n",
      redir_state, LWORD(cs), LWORD(eip), LWORD(eax), LWORD(ebx), LWORD(ecx), LWORD(edx), LWORD(ds), LWORD(es));

  x4 = LWORD(eax);
  LWORD(eax) = 0x5d06;
  call_msdos();
  ds_printf("INT21 +3 (%d) at %04x:%04x: AX=%04x, BX=%04x, CX=%04x, DX=%04x, DS=%04x, ES=%04x\n",
      redir_state, LWORD(cs), LWORD(eip), LWORD(eax), LWORD(ebx), LWORD(ecx), LWORD(edx), LWORD(ds), LWORD(es));

  x2 = LWORD(esi);
  x3 = REG(ds);
  redir_state++;
  u = x0 + (x1 << 4);
  ds_printf("INT21: lol = 0x%x\n", u);
  ds_printf("INT21: sda = 0x%x\n", x2 + (x3 << 4));
  ds_printf("INT21: ver = 0x%02x\n", x4);

  if(READ_DWORD(u + 0x16)) {		/* Do we have a CDS entry? */
        /* Init the redirector. */
        LWORD(ecx) = x4;
        LWORD(edx) = x0; REG(es) = x1;
        LWORD(esi) = x2; REG(ds) = x3;
        LWORD(ebx) = 0x500;
        LWORD(eax) = 0x20;
        mfs_inte6();

        redirect_devices();
  }
  else {
        ds_printf("INT21: this DOS has no CDS entry - redirector not used\n");
  }

  post_msdos();

  return 0;
}

void dos_post_boot_reset(void)
{
  post_boot = 0;
  int2x_hooked = 0;
}

static void dos_post_boot(void)
{
  if (!post_boot) {
    post_boot = 1;
    mouse_post_boot();
    redir_state = 3;
  }
}

/* KEYBOARD BUSY LOOP */
static int int28(void)
{
  idle(0, 50, 0, "int28");
  chain_int_norevect(&s_int28);
  return 0;
}

/* FAST CONSOLE OUTPUT */
static int int29(void)
{
    /* char in AL */
  char_out(*(char *) &REG(eax), READ_BYTE(BIOS_CURRENT_SCREEN_PAGE));
  return 1;
}

static int int2f(void)
{
  reset_idle(0);
#if 1
  ds_printf("INT2F at %04x:%04x: AX=%04x, BX=%04x, CX=%04x, DX=%04x, DS=%04x, ES=%04x\n",
       LWORD(cs), LWORD(eip),
       LWORD(eax), LWORD(ebx), LWORD(ecx), LWORD(edx), LWORD(ds), LWORD(es));
#endif
  switch (LWORD(eax)) {
    case INT2F_IDLE_MAGIC: {  /* magic "give up time slice" value */
      idle(0, 100, 0, "int2f_idle_magic");
      LWORD(eax) = 0;
      return 1;
    }

#ifdef IPX
    case INT2F_DETECT_IPX:  /* TRB - detect IPX in int2f() */
      if (config.ipxsup && IPXInt2FHandler())
        return 1;
      break;
#endif

    case 0xae00: {
      char cmdname[TITLE_APPNAME_MAXLEN];
      char appname[TITLE_APPNAME_MAXLEN];
      struct lowstring *str = SEG_ADR((struct lowstring *), ds, si);
      u_short psp_seg;
      struct MCB *mcb;
      int len;
      char *ptr, *tmp_ptr;

      dos_post_boot();

      if (!Video->change_config)
        break;
      if (!sda)
        break;
      psp_seg = sda_cur_psp(sda);
      if (!psp_seg)
        break;
      mcb = (struct MCB *)SEG2LINEAR(psp_seg - 1);
      if (!mcb)
        break;
      strncpy(title_hint, mcb->name, 8);
      title_hint[8] = 0;
      len = min(str->len, (unsigned char)(TITLE_APPNAME_MAXLEN - 1));
      memcpy(cmdname, str->s, len);
      cmdname[len] = 0;
      ptr = cmdname + strspn(cmdname, " \t");
      tmp_ptr = ptr;
      while (*tmp_ptr) {	/* Check whether the name is valid */
        if (iscntrlDOS(*tmp_ptr++))
          *ptr = 0;
      }
      if (!ptr[0])
	break;
      strcpy(title_current, title_hint);
      snprintf(appname, TITLE_APPNAME_MAXLEN, "%s ( %s )",
        title_current, strlowerDOS(ptr));
      change_window_title(appname);
      break;
    }
  }

  switch (HI(ax)) {
  case 0x11:              /* redirector call? */
    if (LO(ax) == 0x23) subst_file_ext(SEG_ADR((char *), ds, si));
    if (mfs_redirector()) return 1;
    break;

  case 0x15:
    if (mscdex()) return 1;
    break;

  case 0x16:		/* misc PM/Win functions */
    switch (LO(ax)) {
      case 0x00:		/* WINDOWS ENHANCED MODE INSTALLATION CHECK */
    if (in_dpmi && win31_mode) {
      D_printf("WIN: WINDOWS ENHANCED MODE INSTALLATION CHECK: %i\n", win31_mode);
      if (win31_mode == 3)
        LWORD(eax) = 0x0a03;
      else
        LWORD(eax) = 0;
      return 1;
      }
    break;

      case 0x05:		/* Win95 Initialization Notification */
    LWORD(ecx) = 0xffff;	/* say it`s NOT ok to run under Win */
      case 0x06:		/* Win95 Termination Notification */
      case 0x07:		/* Win95 Device CallOut */
      case 0x08:		/* Win95 Init Complete Notification */
      case 0x09:		/* Win95 Begin Exit Notification */
	if (in_dpmi)
	  return 1;
	break;

      case 0x0a:			/* IDENTIFY WINDOWS VERSION AND TYPE */
    if(in_dpmi && win31_mode) {
      D_printf ("WIN: WINDOWS VERSION AND TYPE\n");
      LWORD(eax) = 0;
      LWORD(ebx) = 0x030a;	/* 3.10 */
      LWORD(ecx) = win31_mode;
      return 1;
        }
      break;

      case 0x83:
        if (in_dpmi && win31_mode)
            LWORD (ebx) = 0;	/* W95: number of virtual machine */
      case 0x81:		/* W95: enter critical section */
        if (in_dpmi && win31_mode) {
	    D_printf ("WIN: enter critical section\n");
	    /* LWORD(eax) = 0;	W95 DDK says no return value */
	    return 1;
  }
      break;
      case 0x82:		/* W95: exit critical section */
        if (in_dpmi && win31_mode) {
	    D_printf ("WIN: exit critical section\n");
	    /* LWORD(eax) = 0;	W95 DDK says no return value */
	    return 1;
  }
        break;

      case 0x84:		/* Win95 Get Device Entry Point */
        LWORD(edi) = 0;
        WRITE_SEG_REG(es, 0);	/* say NO to Win95 ;-) */
        return 1;
      case 0x85:		/* Win95 Switch VM + Call Back */
        CARRY;
        LWORD(eax) = 1;
        return 1;

      case 0x86:
        D_printf("DPMI CPU mode check in real mode.\n");
        /* for protected-mode counterpart see do_dpmi_int() */
        return 1;

      case 0x87:            /* Call for getting DPMI entry point */
	dpmi_get_entry_point();
	return 1;
    }
    break;

  case INT2F_XMS_MAGIC:
    if (!config.xms_size)
      break;
    switch (LO(ax)) {
    case 0:			/* check for XMS */
      x_printf("Check for XMS\n");
      LO(ax) = 0x80;
      break;
    case 0x10:
      x_printf("Get XMSControl address\n");
      /* REG(es) = XMSControl_SEG; */
      WRITE_SEG_REG(es, XMSControl_SEG);
      LWORD(ebx) = XMSControl_OFF;
      break;
    default:
      x_printf("BAD int 0x2f XMS function:0x%02x\n", LO(ax));
    }
    return 1;
  }

  chain_int_norevect(&s_int2f);
  return 0;
}

static void int33_check_hog(void);

/* mouse */
static int int33(void) {
/* New code introduced by Ed Sirett (ed@cityscape.co.uk)  26/1/95 to give
 * garrot control when the dos app is polling the mouse and the mouse is
 * taking a break. */

/* Firstly do the actual mouse function. */
/* N.B. This code lets the real mode mouse driver return at a HLT, so
 * after it returns the hogthreshold code can do its job.
 */
  mouse_int();
  int33_check_hog();
  return 1;
}

static void int33_check_hog(void)
{
  static unsigned short int oldx=0, oldy=0;

/* It seems that the only mouse sub-function that could be plausibly used to
 * poll the mouse is AX=3 - get mouse buttons and position.
 * The mouse driver should have left AX=3 unaltered during its call.
 * The correct response should have the buttons in the low 3 bits in BX and
 * x,y in CX,DX.
 * Some programs seem to interleave calls to read mouse with various other
 * sub-functions (Esp. 0x0b  0x05 and 0x06)
 * As a result we do not reset the  trigger value in these cases.
 * Sadly, some programs use the user-specified mouse-event handler function (0x0c)
 * after which they then wait for mouse events presumably in a tight loop, I think
 * that we won't be able to stop these programs from burning CPU cycles.
 */
  if (LWORD(eax) == 0x0003) {
    if (LWORD(ebx) == 0 && oldx == LWORD(ecx) && oldy == LWORD(edx))
      trigger_idle();
    else {
      reset_idle(0);
      oldx = LWORD(ecx);
      oldy = LWORD(edx);
    }
  }
  m_printf("Called/ing the mouse with AX=%x \n",LWORD(eax));
  /* Ok now we test to see if the mouse has been taking a break and we can let the
   * system get on with some real work. :-) */
  idle(200, 20, 20, "mouse");
}

static void debug_int(const char *s, int i)
{
 	if (((i != 0x28) && (i != 0x2f)) || in_dpmi) {
 		di_printf("%s INT0x%02x eax=0x%08x ebx=0x%08x ss=0x%04x esp=0x%08x\n"
 			  "           ecx=0x%08x edx=0x%08x ds=0x%04x  cs=0x%04x ip=0x%04x\n"
 			  "           esi=0x%08x edi=0x%08x es=0x%04x flg=0x%08x\n",
 			  s, i, _EAX, _EBX, _SS, _ESP,
 			  _ECX, _EDX, _DS, _CS, _IP,
 			  _ESI, _EDI, _ES, (int) read_EFLAGS());
 	}
}

static void do_int_from_thr(void *arg)
{
    u_char i = (long)arg;
    run_caller_func(i);
    if (debug_level('#') > 2)
	debug_int("RET", i);
#ifdef USE_MHPDBG
    mhp_debug(DBG_INTx + (i << 8), 0, 0);
#endif
}

/*
 * DANG_BEGIN_FUNCTION DO_INT
 *
 * description:
 * DO_INT is used to deal with interrupts returned to DOSEMU by the
 * kernel.
 *
 * DANG_END_FUNCTION
 */

static void do_int_from_hlt(Bit16u i, void *arg)
{
	if (debug_level('#') > 2)
		debug_int("Do", i);

	/* Always use the caller function: I am calling into the
	   interrupt table at the start of the dosemu bios */
	if (interrupt_function[i]) {
	      set_iret();
	      coopth_start(int_tid + i, do_int_from_thr, (void *)(long)i);
	} else {
	      fake_iret();
	}
}

void do_int(int i)
{
#if 1
        /* we must clear the AC flag here since real mode INT instructions
           do that too. An IRET (not IRETD) instruction then does not set AC
           because the AC flag is in the high part of the eflags.
           DOS applications usually set AC to try to detect the presence of
           a 486. They hopefully protect this test using cli and sti, or
           hardware INTs will mess things up.
        */
        clear_AC();
#else
	fake_int_to(BIOS_HLT_BLK_SEG, iret_hlt_off);
#endif

	if (debug_level('#') > 2)
		debug_int("Do", i);

#if 1
 	/* try to catch jumps to 0:0 (e.g. uninitialized user interrupt vectors),
 	   which sometimes can crash the whole system, not only dosemu... */
 	if (SEGOFF2LINEAR(ISEG(i), IOFF(i)) < 1024) {
#if WINDOWS_HACKS
		if (i == 0x66 && win31_mode) {
			/* WinOS2 mouse driver calls this vector */
			g_printf("ignoring int 0x66\n");
			return;
		}
#endif
 		error("OUCH! attempt to execute interrupt table - quickly dying\n");
 		leavedos(57);
 	}
#endif

	di_printf("int 0x%02x, ax=0x%04x\n", i, LWORD(eax));
	if (IS_IRET(i)) {
		if ((i != 0x2a) && (i != 0x28))
			g_printf("just an iret 0x%02x\n", i);
	} else {
		real_run_int(i);
	}
}

void fake_int(int cs, int ip)
{
  unsigned int ssp, sp;

  g_printf("fake_int: CS:IP %04x:%04x\n", cs, ip);
  ssp = SEGOFF2LINEAR(LWORD(ss), 0);
  sp = LWORD(esp);

  pushw(ssp, sp, vflags);
  pushw(ssp, sp, cs);
  pushw(ssp, sp, ip);
  LWORD(esp) -= 6;

  clear_TF();
  clear_NT();
  clear_AC();
  clear_IF();
}

void fake_int_to(int cs, int ip)
{
  fake_int(REG(cs), LWORD(eip));
  REG(cs) = cs;
  REG(eip) = ip;
}

void fake_call(int cs, int ip)
{
  unsigned int ssp, sp;

  ssp = SEGOFF2LINEAR(LWORD(ss), 0);
  sp = LWORD(esp);

  g_printf("fake_call() CS:IP %04x:%04x\n", cs, ip);
  pushw(ssp, sp, cs);
  pushw(ssp, sp, ip);
  LWORD(esp) -= 4;
}

void fake_call_to(int cs, int ip)
{
  fake_call(REG(cs), LWORD(eip));
  REG(cs) = cs;
  REG(eip) = ip;
}

void fake_pusha(void)
{
  unsigned int ssp, sp;

  ssp = SEGOFF2LINEAR(LWORD(ss), 0);
  sp = LWORD(esp);

  pushw(ssp, sp, LWORD(eax));
  pushw(ssp, sp, LWORD(ecx));
  pushw(ssp, sp, LWORD(edx));
  pushw(ssp, sp, LWORD(ebx));
  pushw(ssp, sp, LWORD(esp));
  pushw(ssp, sp, LWORD(ebp));
  pushw(ssp, sp, LWORD(esi));
  pushw(ssp, sp, LWORD(edi));
  LWORD(esp) -= 16;
  pushw(ssp, sp, REG(ds));
  pushw(ssp, sp, REG(es));
  LWORD(esp) -= 4;
}

void fake_retf(unsigned pop_count)
{
  unsigned int ssp, sp;

  ssp = SEGOFF2LINEAR(REG(ss), 0);
  sp = LWORD(esp);

  _IP = popw(ssp, sp);
  _CS = popw(ssp, sp);
  _SP += 4 + 2 * pop_count;
}

void fake_iret(void)
{
  unsigned int ssp, sp;

  ssp = SEGOFF2LINEAR(REG(ss), 0);
  sp = LWORD(esp);

  _SP += 6;
  _IP = popw(ssp, sp);
  _CS = popw(ssp, sp);
  set_FLAGS(popw(ssp, sp));
}

void do_eoi_iret(void)
{
  _CS = BIOSSEG;
  _IP = EOI_OFF;
}

void do_eoi2_iret(void)
{
  _CS = BIOSSEG;
  _IP = EOI2_OFF;
}

static void ret_from_int(Bit16u i, void *arg)
{
  unsigned int ssp, sp;
  u_short flgs;

  ssp = SEGOFF2LINEAR(REG(ss), 0);
  sp = LWORD(esp);

  _SP += 6;
  _IP = popw(ssp, sp);
  _CS = popw(ssp, sp);
  flgs = popw(ssp, sp);
  if (flgs & IF)
    _set_IF();
  else
    clear_IF();
  REG(eflags) |= (flgs & (TF_MASK | NT_MASK));
}

static void rvc_int_pre(int tid)
{
  coopth_push_user_data(tid, (void *)(long)get_vFLAGS(REG(eflags)));
  clear_TF();
  clear_NT();
#if 0
  /* AC already cleared in do_int() */
  clear_AC();
#endif
  clear_IF();
}

static void rvc_int_post(int tid)
{
  u_short flgs = (long)coopth_pop_user_data(tid);
  if (flgs & IF)
    _set_IF();
  else
    clear_IF();
  REG(eflags) |= (flgs & (TF_MASK | NT_MASK));
}

/*
 * DANG_BEGIN_FUNCTION setup_interrupts
 *
 * description:
 * SETUP_INTERRUPTS is used to initialize the interrupt_function
 * array which directs handling of interrupts in protected mode and
 * also initializes the base vector for interrupts in real mode.
 *
 * DANG_END_FUNCTION
 */

void setup_interrupts(void) {
  int i;
  emu_hlt_t hlt_hdlr = HLT_INITIALIZER;
  emu_hlt_t hlt_hdlr2 = HLT_INITIALIZER;

  /* init trapped interrupts called via jump */
  for (i = 0; i < 256; i++)
    interrupt_function[i] = NULL;

  interrupt_function[5] = int05;
  /* This is called only when revectoring int10 */
  interrupt_function[0x10] = int10;
  interrupt_function[0x11] = int11;
  interrupt_function[0x12] = int12;
  interrupt_function[0x13] = int13;
  interrupt_function[0x14] = int14;
  interrupt_function[0x15] = int15;
  interrupt_function[0x16] = int16;
  interrupt_function[0x17] = int17;
  interrupt_function[0x18] = int18;
  interrupt_function[0x19] = int19;
  interrupt_function[0x1a] = int1a;

  interrupt_function[0x29] = int29;
  interrupt_function[0x33] = int33;
#ifdef IPX
  if (config.ipxsup)
    interrupt_function[0x7a] = ipx_int7a;
#endif
<<<<<<< HEAD
  interrupt_function[DOS_HELPER_INT] = inte6;
  interrupt_function[0xe7] = inte7;
=======
  interrupt_function[DOS_HELPER_INT][NO_REVECT] = inte6;
>>>>>>> 3367e844

  /* set up relocated video handler (interrupt 0x42) */
  if (config.dualmon == 2) {
    interrupt_function[0x42] = interrupt_function[0x10];
  }

  redir_state = 0;

  hlt_hdlr.name       = "interrupts";
  hlt_hdlr.len        = 256;
  hlt_hdlr.func       = do_int_from_hlt;
  hlt_off = hlt_register_handler(hlt_hdlr);

  hlt_hdlr2.name       = "int return";
  hlt_hdlr2.func       = ret_from_int;
  iret_hlt_off = hlt_register_handler(hlt_hdlr2);

  int_tid = coopth_create_multi("ints thread non-revect", 256);
  int_rvc_tid = coopth_create_multi("ints thread revect", 256);
  coopth_set_ctx_handlers(int_rvc_tid, rvc_int_pre, rvc_int_post);
}


/*
 * DANG_BEGIN_FUNCTION int_vector_setup
 *
 * description:
 * Setup initial interrupts which can be revectored so that the kernel
 * does not need to return to DOSEMU if such an interrupt occurs.
 *
 * DANG_END_FUNCTION
 */

void int_vector_setup(void)
{
  /* set up the redirection arrays */
#ifdef __linux__
  memset(&vm86s.int_revectored, 0x00, sizeof(vm86s.int_revectored));
#endif
}

void update_xtitle(void)
{
  char cmdname[9];
  char *cmd_ptr, *tmp_ptr;
  u_short psp_seg;
  struct MCB *mcb;
  int force_update;

  if (!sda)
    return;
  psp_seg = sda_cur_psp(sda);
  if (!psp_seg)
    return;
  mcb = (struct MCB *)SEG2LINEAR(psp_seg - 1);
  if (!mcb)
    return;
  force_update = !title_hint[0];

  MEMCPY_P2UNIX(cmdname, (unsigned char *)mcb->name, 8);
  cmdname[8] = 0;
  cmd_ptr = tmp_ptr = cmdname + strspn(cmdname, " \t");
  while (*tmp_ptr) {	/* Check whether the name is valid */
    if (iscntrlDOS(*tmp_ptr++))
      return;
  }

  if (win31_mode && memcmp(cmd_ptr, "krnl", 4) == 0) {
    cmd_ptr = win31_title;
    force_update = 1;
  }

  if (force_update || strcmp(title_current, title_hint) != 0) {
    if (force_update || strcmp(cmd_ptr, title_hint) == 0) {
      if (force_update || can_change_title) {
	if (strcmp(title_current, cmd_ptr) == 0)
	  return;
        strcpy(title_current, cmd_ptr);
        change_window_title(title_current);
      }
    } else {
      can_change_title = 1;
    }
  }
}<|MERGE_RESOLUTION|>--- conflicted
+++ resolved
@@ -2197,12 +2197,7 @@
   if (config.ipxsup)
     interrupt_function[0x7a] = ipx_int7a;
 #endif
-<<<<<<< HEAD
   interrupt_function[DOS_HELPER_INT] = inte6;
-  interrupt_function[0xe7] = inte7;
-=======
-  interrupt_function[DOS_HELPER_INT][NO_REVECT] = inte6;
->>>>>>> 3367e844
 
   /* set up relocated video handler (interrupt 0x42) */
   if (config.dualmon == 2) {
